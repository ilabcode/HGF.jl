name = "HierarchicalGaussianFiltering"
uuid = "63d42c3e-681c-42be-892f-a47f35336a79"
authors = ["Peter Thestrup Waade ptw@cas.au.dk", "Jacopo Comoglio jacopo.comoglio@gmail.com", "Christoph Mathys chmathys@cas.au.dk\n and contributors"]
version = "0.2.3"

[deps]
ActionModels = "320cf53b-cc3b-4b34-9a10-0ecb113566a3"
Distributions = "31c24e10-a181-5473-b8eb-7969acd0382f"
RecipesBase = "3cdcf5f2-1ef4-517c-9805-6587b60abb01"
Turing = "fce5fe82-541a-59a6-adf8-730c64b5f9a0"

[compat]
ActionModels = "0.2"
Distributions = "0.25"
RecipesBase = "1"
<<<<<<< HEAD
=======
Turing = "0.21, 0.22, 0.23"
>>>>>>> 468882f3
julia = "1.8"<|MERGE_RESOLUTION|>--- conflicted
+++ resolved
@@ -13,8 +13,5 @@
 ActionModels = "0.2"
 Distributions = "0.25"
 RecipesBase = "1"
-<<<<<<< HEAD
-=======
 Turing = "0.21, 0.22, 0.23"
->>>>>>> 468882f3
 julia = "1.8"