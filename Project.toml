name = "HierarchicalGaussianFiltering"
uuid = "63d42c3e-681c-42be-892f-a47f35336a79"
authors = [ "Peter Thestrup Waade ptw@cas.au.dk",
            "Anna Hedvig Møller hedvig.2808@gmail.com",
            "Jacopo Comoglio jacopo.comoglio@gmail.com",
            "Christoph Mathys chmathys@cas.au.dk"]
<<<<<<< HEAD
version = "0.5.3"
=======
version = "0.5.4"
>>>>>>> 9eee372d

[deps]
ActionModels = "320cf53b-cc3b-4b34-9a10-0ecb113566a3"
Distributions = "31c24e10-a181-5473-b8eb-7969acd0382f"
RecipesBase = "3cdcf5f2-1ef4-517c-9805-6587b60abb01"

[compat]
ActionModels = "0.5"
Distributions = "0.25"
RecipesBase = "1"
julia = "1.10"<|MERGE_RESOLUTION|>--- conflicted
+++ resolved
@@ -4,11 +4,8 @@
             "Anna Hedvig Møller hedvig.2808@gmail.com",
             "Jacopo Comoglio jacopo.comoglio@gmail.com",
             "Christoph Mathys chmathys@cas.au.dk"]
-<<<<<<< HEAD
-version = "0.5.3"
-=======
 version = "0.5.4"
->>>>>>> 9eee372d
+
 
 [deps]
 ActionModels = "320cf53b-cc3b-4b34-9a10-0ecb113566a3"
