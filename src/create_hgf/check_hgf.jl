--- conflicted
+++ resolved
@@ -135,7 +135,6 @@
         )
     end
 
-<<<<<<< HEAD
     # #Allow only binary input node and categorical state node children
      #if any(.!(typeof.(node.value_children) in [BinaryInputNode, CategoricalStateNode]))
      #    throw(
@@ -145,8 +144,6 @@
      #    )
      #end
 
-=======
->>>>>>> 5dc16427
     #Allow only continuous state node node parents
     if any(.!isa.(node.value_parents, ContinuousStateNode))
         throw(
