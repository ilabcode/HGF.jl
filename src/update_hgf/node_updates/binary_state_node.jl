###################################
######## Update prediction ########
###################################

##### Superfunction #####
"""
    update_node_prediction!(node::BinaryStateNode)

Update the prediction of a single binary state node.
"""
function update_node_prediction!(node::BinaryStateNode, stepsize::Real)

    #Update prediction mean
    node.states.prediction_mean = calculate_prediction_mean(node)

    #Update prediction precision
    node.states.prediction_precision = calculate_prediction_precision(node)

    return nothing
end

##### Mean update #####
@doc raw"""
    calculate_prediction_mean(node::BinaryStateNode)

Calculates a binary state node's prediction mean.

Uses the equation
`` \hat{\mu}_n= \big(1+e^{\sum_{j=1}^{j\;value \; parents} \hat{\mu}_{j}}\big)^{-1}  ``
"""
function calculate_prediction_mean(node::BinaryStateNode)
    probability_parents = node.edges.probability_parents

    prediction_mean = 0

    for parent in probability_parents
        prediction_mean +=
            parent.states.prediction_mean * node.parameters.coupling_strengths[parent.name]
    end

    # Logistic transform into probability
    prediction_mean = capped_logistic(prediction_mean)

    return prediction_mean
end

##### Precision update #####
@doc raw"""
    calculate_prediction_precision(node::BinaryStateNode)

Calculates a binary state node's prediction precision.

Uses the equation
`` \hat{\pi}_n = \frac{1}{\hat{\mu}_n \cdot (1-\hat{\mu}_n)} ``
"""
function calculate_prediction_precision(node::BinaryStateNode)
    1 / (node.states.prediction_mean * (1 - node.states.prediction_mean))
end

##################################
######## Update posterior ########
##################################

##### Superfunction #####
"""
    update_node_posterior!(node::AbstractStateNode; update_type::HGFUpdateType)

Update the posterior of a single continuous state node. This is the classic HGF update.
"""
function update_node_posterior!(node::BinaryStateNode, update_type::HGFUpdateType)
    #Update posterior precision
    node.states.posterior_precision = calculate_posterior_precision(node)

    #Update posterior mean
    node.states.posterior_mean = calculate_posterior_mean(node, update_type)

    return nothing
end

##### Precision update #####
@doc raw"""
    calculate_posterior_precision(node::BinaryStateNode)

Calculates a binary node's posterior precision.

Uses the equations

`` \pi_n = inf ``
if the precision is infinite 

 `` \pi_n = \frac{1}{\hat{\mu}_n \cdot (1-\hat{\mu}_n)} ``
 if the precision is other than infinite
"""
function calculate_posterior_precision(node::BinaryStateNode)

    ## If the child is an observation child ##
    if length(node.edges.observation_children) > 0

        #Extract the observation child
        child = node.edges.observation_children[1]

        #Simple update with inifinte precision
        posterior_precision = Inf


        ## If the child is a category child ##
    elseif length(node.edges.category_children) > 0

        posterior_precision = Inf

    else
        @error "the binary state node $(node.name) has neither category nor observation children"
    end

    return posterior_precision
end

##### Mean update #####
@doc raw"""
    calculate_posterior_mean(node::BinaryStateNode)

Calculates a node's posterior mean.

Uses the equation
`` \mu = \frac{e^{-0.5 \cdot \pi_n \cdot \eta_1^2}}{\hat{\mu}_n \cdot e^{-0.5 \cdot \pi_n \cdot \eta_1^2} \; + 1-\hat{\mu}_n \cdot e^{-0.5 \cdot \pi_n \cdot \eta_2^2}}  ``
"""
function calculate_posterior_mean(node::BinaryStateNode, update_type::HGFUpdateType)

    ## If the child is an observation child ##
    if length(node.edges.observation_children) > 0

        #Extract the child
        child = node.edges.observation_children[1]

        #For missing inputs
        if ismissing(child.states.input_value)
            #Set the posterior to missing
            posterior_mean = missing
        else
<<<<<<< HEAD
            #Update with infinte input precision
            if child.parameters.input_precision == Inf
                posterior_mean = child.states.input_value

                #Update with finite input precision
            else
                posterior_mean =
                    node.states.prediction_mean * capped_exp(
                        -0.5 *
                        node.states.prediction_precision *
                        child.parameters.category_means[1]^2,
                    ) / (
                        node.states.prediction_mean * capped_exp(
                            -0.5 *
                            node.states.prediction_precision *
                            child.parameters.category_means[1]^2,
                        ) +
                        (1 - node.states.prediction_mean) * capped_exp(
                            -0.5 *
                            node.states.prediction_precision *
                            child.parameters.category_means[2]^2,
                        )
                    )
            end
=======
            posterior_mean = child.states.input_value
>>>>>>> cdfa85b4
        end

        ## If the child is a category child ##
    elseif length(node.edges.category_children) > 0

        #Extract the child
        child = node.edges.category_children[1]

        #Find the nodes' own category number
        category_number = findfirst(child.edges.category_parent_order .== node.name)

        #Find the corresponding value in the child
        posterior_mean = child.states.posterior[category_number]

    else
        @error "the binary state node $(node.name) has neither category nor observation children"
    end

    return posterior_mean
end


###############################################
######## Update value prediction error ########
###############################################

##### Superfunction #####
"""
    update_node_value_prediction_error!(node::AbstractStateNode)

Update the value prediction error of a single state node.
"""
function update_node_value_prediction_error!(node::BinaryStateNode)
    #Update value prediction error
    node.states.value_prediction_error = calculate_value_prediction_error(node)

    return nothing
end

@doc raw"""
    calculate_value_prediction_error(node::AbstractNode)

Calculate's a state node's value prediction error.

Uses the equation
`` \delta_n = \mu_n - \hat{\mu}_n  ``
"""
function calculate_value_prediction_error(node::BinaryStateNode)
    node.states.posterior_mean - node.states.prediction_mean
end

###################################################
######## Update precision prediction error ########
###################################################

##### Superfunction #####
"""
    update_node_precision_prediction_error!(node::BinaryStateNode)

There is no volatility prediction error update for binary state nodes.
"""
function update_node_precision_prediction_error!(node::BinaryStateNode)
    return nothing
end<|MERGE_RESOLUTION|>--- conflicted
+++ resolved
@@ -137,34 +137,7 @@
             #Set the posterior to missing
             posterior_mean = missing
         else
-<<<<<<< HEAD
-            #Update with infinte input precision
-            if child.parameters.input_precision == Inf
-                posterior_mean = child.states.input_value
-
-                #Update with finite input precision
-            else
-                posterior_mean =
-                    node.states.prediction_mean * capped_exp(
-                        -0.5 *
-                        node.states.prediction_precision *
-                        child.parameters.category_means[1]^2,
-                    ) / (
-                        node.states.prediction_mean * capped_exp(
-                            -0.5 *
-                            node.states.prediction_precision *
-                            child.parameters.category_means[1]^2,
-                        ) +
-                        (1 - node.states.prediction_mean) * capped_exp(
-                            -0.5 *
-                            node.states.prediction_precision *
-                            child.parameters.category_means[2]^2,
-                        )
-                    )
-            end
-=======
             posterior_mean = child.states.input_value
->>>>>>> cdfa85b4
         end
 
         ## If the child is a category child ##
